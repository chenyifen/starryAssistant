plugins {
    id 'com.android.library'
    id 'maven-publish'
}

android {
    compileSdkVersion 31
    defaultConfig {
        minSdkVersion 14 // must be at least 4, otherwise some unwanted permissions are requested
    }
    compileOptions {
        sourceCompatibility = 1.8
        targetCompatibility = 1.8
    }
}

afterEvaluate {
    publishing {
        publications {
            release(MavenPublication) {
                from components.release

                groupId = 'com.github.Stypox'
                artifactId = 'dicio-skill'
            }
        }
    }
}

dependencies {
    implementation 'androidx.appcompat:appcompat:1.4.1'
<<<<<<< HEAD
    implementation 'com.github.Stypox:dicio-numbers:c23d59bbcbfc4687ef618d1f66773f6dfeae0974'
=======
    implementation 'com.github.Stypox:dicio-numbers:dummy-SNAPSHOT'
>>>>>>> 0e8eb94c
    testImplementation 'junit:junit:4.13.2'
}<|MERGE_RESOLUTION|>--- conflicted
+++ resolved
@@ -29,10 +29,6 @@
 
 dependencies {
     implementation 'androidx.appcompat:appcompat:1.4.1'
-<<<<<<< HEAD
-    implementation 'com.github.Stypox:dicio-numbers:c23d59bbcbfc4687ef618d1f66773f6dfeae0974'
-=======
     implementation 'com.github.Stypox:dicio-numbers:dummy-SNAPSHOT'
->>>>>>> 0e8eb94c
     testImplementation 'junit:junit:4.13.2'
 }