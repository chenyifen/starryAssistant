<?xml version="1.0" encoding="utf-8"?>
<resources>
    <string-array name="pref_theme_entries">
        <item>@string/pref_theme_light</item>
        <item>@string/pref_theme_dark</item>
    </string-array>
    <string-array name="pref_theme_entry_values">
        <item>@string/pref_val_theme_light</item>
        <item>@string/pref_val_theme_dark</item>
    </string-array>

    <!-- Add language names below here (make sure they are ordered alphabetically!) -->
    <string-array name="pref_language_entries">
        <item>@string/pref_language_system</item>
        <item>Deutsch</item>
        <item>English</item>
<<<<<<< HEAD
        <item>French</item>
=======
        <item>English (India)</item>
>>>>>>> f9c3ba88
        <item>Italiano</item>
        <item>Русский</item>
    </string-array>

    <!-- Add language codes below here
    (make sure they are in the same order as the language names array!) -->
    <string-array name="pref_language_entry_values">
        <item />
        <item>de</item>
        <item>en</item>
<<<<<<< HEAD
        <item>fr</item>
=======
        <item>en-in</item>
>>>>>>> f9c3ba88
        <item>it</item>
        <item>ru</item>
    </string-array>

    <string-array name="pref_input_method_entries">
        <item>@string/pref_input_method_vosk</item>
        <item>@string/pref_input_method_text</item>
    </string-array>
    <string-array name="pref_input_method_entry_values">
        <item>@string/pref_val_input_method_vosk</item>
        <item>@string/pref_val_input_method_text</item>
    </string-array>

    <string-array name="pref_speech_output_method_entries">
        <item>@string/pref_speech_output_method_android</item>
        <item>@string/pref_speech_output_method_toast</item>
        <item>@string/pref_speech_output_method_snackbar</item>
        <item>@string/pref_speech_output_method_nothing</item>
    </string-array>
    <string-array name="pref_speech_output_method_entry_values">
        <item>@string/pref_val_speech_output_method_android</item>
        <item>@string/pref_val_speech_output_method_toast</item>
        <item>@string/pref_val_speech_output_method_snackbar</item>
        <item>@string/pref_val_speech_output_method_nothing</item>
    </string-array>

    <!-- Qwant was once available as a second search engine, that's why there are settings -->
    <string-array name="pref_search_engine_entries">
        <item>@string/pref_search_engine_duckduckgo</item>
    </string-array>
    <string-array name="pref_search_engine_entry_values">
        <item>@string/pref_val_search_engine_duckduckgo</item>
    </string-array>
</resources><|MERGE_RESOLUTION|>--- conflicted
+++ resolved
@@ -14,11 +14,8 @@
         <item>@string/pref_language_system</item>
         <item>Deutsch</item>
         <item>English</item>
-<<<<<<< HEAD
+        <item>English (India)</item>
         <item>French</item>
-=======
-        <item>English (India)</item>
->>>>>>> f9c3ba88
         <item>Italiano</item>
         <item>Русский</item>
     </string-array>
@@ -29,11 +26,8 @@
         <item />
         <item>de</item>
         <item>en</item>
-<<<<<<< HEAD
+        <item>en-in</item>
         <item>fr</item>
-=======
-        <item>en-in</item>
->>>>>>> f9c3ba88
         <item>it</item>
         <item>ru</item>
     </string-array>
